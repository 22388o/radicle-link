--- conflicted
+++ resolved
@@ -460,11 +460,7 @@
                 connected_peers: one_connected_peer(peer_id),
                 membership_active: 1,
                 membership_passive: 1,
-<<<<<<< HEAD
-                caches: Default::default(),
-=======
                 caches: downstream::CacheStats::default(),
->>>>>>> e9914172
             })))
         };
         assert!(cmds.is_empty());
