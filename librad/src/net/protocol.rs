// Copyright © 2019-2020 The Radicle Foundation <hello@radicle.foundation>
//
// This file is part of radicle-link, distributed under the GPLv3 with Radicle
// Linking Exception. For full terms see the included LICENSE file.

use std::{fmt::Debug, future::Future, net::SocketAddr, sync::Arc, time::Duration};

use futures::{channel::mpsc, stream::StreamExt as _};
use nonempty::NonEmpty;
use rand_pcg::Pcg64Mcg;
use tracing::Instrument as _;

use super::{
    connection::{LocalAddr, LocalPeer},
    quic,
    upgrade,
    Network,
};
use crate::{
    executor,
    git::{
        self,
        p2p::{server::GitServer, transport::GitStreamFactory},
        replication,
        storage,
    },
    paths::Paths,
    signer::Signer,
    PeerId,
};

pub mod broadcast;
pub mod error;
pub mod event;
pub mod gossip;
pub mod interrogation;
pub mod io;
pub mod membership;

mod info;
pub use info::{Capability, PartialPeerInfo, PeerAdvertisement, PeerInfo};

mod accept;
mod cache;
mod control;
mod nonce;
mod tick;

mod tincans;
pub(super) use tincans::TinCans;
pub use tincans::{Interrogation, RecvError};

mod state;
pub use state::Quota;
use state::{RateLimits, State, StateConfig, Storage};

#[derive(Clone, Debug)]
pub struct Config {
    pub paths: Paths,
    pub listen_addr: SocketAddr,
    pub advertised_addrs: Option<NonEmpty<SocketAddr>>,
    pub membership: membership::Params,
    pub network: Network,
    pub replication: replication::Config,
    pub fetch: config::Fetch,
    pub rate_limits: Quota,
    // TODO: transport, ...
}

pub mod config {
    use std::time::Duration;

    #[derive(Clone, Copy, Debug)]
    pub struct Fetch {
        pub fetch_slot_wait_timeout: Duration,
    }

    impl Default for Fetch {
        fn default() -> Self {
            Self {
                fetch_slot_wait_timeout: Duration::from_secs(20),
            }
        }
    }
}

/// Binding of a peer to a network socket.
///
/// Created by [`crate::net::peer::Peer::bind`]. Call [`Bound::accept`] to start
/// accepting connections from peers.
pub struct Bound<S> {
    phone: TinCans,
    state: State<S>,
    incoming: quic::IncomingConnections<'static>,
    periodic: mpsc::Receiver<membership::Periodic<SocketAddr>>,
}

impl<S> Bound<S> {
    pub fn peer_id(&self) -> PeerId {
        self.state.local_id
    }

    pub fn listen_addrs(&self) -> Vec<SocketAddr> {
        self.state.endpoint.listen_addrs()
    }

    /// Start accepting connections from remote peers.
    ///
    /// Returns a tuple of two futures, where:
    ///
    /// * The first future will gracefully terminate the endpoint when polled
    /// * The second future drives the network stack
    ///
    /// The second future is typically scheduled as a task onto the async
    /// runtime (`spawn`), while the first one should be kept around and
    /// polled when (but not before!) either the accept loop should be
    /// terminated early, or the second future returned an error.
    pub fn accept<D>(
        self,
        disco: D,
    ) -> (
        impl Future<Output = ()>,
        impl Future<Output = Result<!, quic::Error>>,
    )
    where
        S: ProtocolStorage<SocketAddr, Update = gossip::Payload> + Clone + 'static,
        D: futures::Stream<Item = (PeerId, Vec<SocketAddr>)> + Send + 'static,
    {
        accept(self, disco)
    }
}

impl<S> LocalPeer for Bound<S> {
    fn local_peer_id(&self) -> PeerId {
        self.peer_id()
    }
}

impl<S> LocalAddr for Bound<S> {
    type Addr = SocketAddr;

    fn listen_addrs(&self) -> Vec<Self::Addr> {
        self.state.endpoint.listen_addrs()
    }
}

pub async fn bind<Sign, Store>(
    phone: TinCans,
    config: Config,
    signer: Sign,
    storage: Store,
) -> Result<Bound<Store>, error::Bootstrap>
where
    Sign: Signer + Clone + Send + Sync + 'static,
    Store: ProtocolStorage<SocketAddr, Update = gossip::Payload> + Clone + 'static,
{
    let spawner = Arc::new(executor::Spawner::new("protocol"));
    let local_id = PeerId::from_signer(&signer);
    let git = GitServer::new(&config.paths);
    let quic::BoundEndpoint { endpoint, incoming } = quic::Endpoint::bind(
        signer,
        &spawner,
        config.listen_addr,
        config.advertised_addrs,
        config.network,
    )
    .await?;
    let (membership, periodic) = membership::Hpv::<_, SocketAddr>::new(
        &spawner,
        local_id,
        Pcg64Mcg::new(rand::random()),
        config.membership,
    );
<<<<<<< HEAD
    let storage = Storage::new(storage, config.rate_limits.storage_errors);
=======
    let storage = Storage::new(storage, config.rate_limits.storage);
>>>>>>> d7a64675
    let state = State {
        local_id,
        endpoint,
        git,
        membership,
        storage,
        phone: phone.clone(),
        config: StateConfig {
            replication: config.replication,
            fetch: config.fetch,
        },
        nonces: nonce::NonceBag::new(Duration::from_secs(300)), // TODO: config
        caches: cache::Caches::default(),
        spawner,
        limits: RateLimits {
<<<<<<< HEAD
            gossip: Arc::new(governor::RateLimiter::keyed(config.rate_limits.gossip)),
=======
>>>>>>> d7a64675
            membership: Arc::new(governor::RateLimiter::keyed(config.rate_limits.membership)),
        },
    };

    Ok(Bound {
        phone,
        state,
        incoming,
        periodic,
    })
}

#[tracing::instrument(
    skip(phone, state, incoming, periodic, disco),
    fields(peer_id = %state.local_id),
)]
pub fn accept<Store, Disco>(
    Bound {
        phone,
        state,
        incoming,
        periodic,
    }: Bound<Store>,
    disco: Disco,
) -> (
    impl Future<Output = ()>,
    impl Future<Output = Result<!, quic::Error>>,
)
where
    Store: ProtocolStorage<SocketAddr, Update = gossip::Payload> + Clone + 'static,
    Disco: futures::Stream<Item = (PeerId, Vec<SocketAddr>)> + Send + 'static,
{
    let _git_factory = Arc::new(Box::new(state.clone()) as Box<dyn GitStreamFactory>);
    git::p2p::transport::register()
        .register_stream_factory(state.local_id, Arc::downgrade(&_git_factory));

    let endpoint = state.endpoint.clone();
    let spawner = state.spawner.clone();

    let tasks = [
        spawner.spawn(accept::disco(state.clone(), disco)),
        spawner.spawn(accept::periodic(state.clone(), periodic)),
        spawner.spawn(accept::ground_control(
            state.clone(),
            async_stream::stream! {
                let mut r = phone.downstream.subscribe();
                loop { yield r.recv().await; }
            }
            .boxed(),
        )),
    ];
    let run = async move {
        let res = io::connections::incoming(state, incoming).await;
        drop(_git_factory);
        res
    }
    .in_current_span();
    let sht = async move {
        tracing::info!("shutting down...");
        drop(tasks);
        endpoint.shutdown().await;
        tracing::info!("shutdown complete");
    }
    .in_current_span();

    (sht, run)
}

pub trait ProtocolStorage<A>: broadcast::LocalStorage<A> + storage::Pooled + Send + Sync {}
impl<A, T> ProtocolStorage<A> for T where
    T: broadcast::LocalStorage<A> + storage::Pooled + Send + Sync
{
}

impl<R, A> broadcast::Membership for membership::Hpv<R, A>
where
    R: rand::Rng + Clone,
    A: Clone + Debug + Ord,
{
    fn members(&self, exclude: Option<PeerId>) -> Vec<PeerId> {
        self.broadcast_recipients(exclude)
    }

    fn is_member(&self, peer: &PeerId) -> bool {
        self.is_known(peer)
    }
}<|MERGE_RESOLUTION|>--- conflicted
+++ resolved
@@ -171,11 +171,7 @@
         Pcg64Mcg::new(rand::random()),
         config.membership,
     );
-<<<<<<< HEAD
-    let storage = Storage::new(storage, config.rate_limits.storage_errors);
-=======
     let storage = Storage::new(storage, config.rate_limits.storage);
->>>>>>> d7a64675
     let state = State {
         local_id,
         endpoint,
@@ -191,10 +187,6 @@
         caches: cache::Caches::default(),
         spawner,
         limits: RateLimits {
-<<<<<<< HEAD
-            gossip: Arc::new(governor::RateLimiter::keyed(config.rate_limits.gossip)),
-=======
->>>>>>> d7a64675
             membership: Arc::new(governor::RateLimiter::keyed(config.rate_limits.membership)),
         },
     };
