--- conflicted
+++ resolved
@@ -110,11 +110,7 @@
                         let (conn, ingress) = io::connect_peer_info(&state.endpoint, to.clone())
                             .await
                             .ok_or(error::BestEffortSend::CouldNotConnect { to })?;
-<<<<<<< HEAD
-                        tokio::spawn(io::streams::incoming(state, ingress, "one_tock"));
-=======
-                        tokio::spawn(io::streams::incoming(state, ingress).in_current_span());
->>>>>>> bd75546d
+                        tokio::spawn(io::streams::incoming(state, ingress, "one_tock").in_current_span());
 
                         Ok(conn)
                     },
